--- conflicted
+++ resolved
@@ -70,7 +70,6 @@
 #     urlobject = '/api/v1/binary'
 
 
-<<<<<<< HEAD
 class IngressFilter(MutableBaseModel, CreatableModelMixin):
     urlobject = "/api/v1/ingress_whitelist"
     swagger_meta_file = "response/models/ingress_filter.yaml"
@@ -95,7 +94,8 @@
             ret = self._cb.api_json_request(self.__class__._change_object_http_method,
                                             self._build_api_request_uri(), data=self._info)
             return self._refresh_if_needed(ret)
-=======
+
+
 class StoragePartitionQuery(SimpleQuery):
     @property
     def results(self):
@@ -155,7 +155,6 @@
 
     def mount(self):
         self._cb.post_object("/api/v1/storage/events/{0}/mount".format(self._model_unique_id), None)
->>>>>>> 204a8573
 
 
 class BannedHash(MutableBaseModel, CreatableModelMixin):
@@ -1708,7 +1707,7 @@
             new_crossproc['tamper_flag'] = True
 
         new_crossproc['is_target'] = False
-        if len(parts) > 8:
+        if len(parts) > 7:
             if parts[8] == 'true':
                 new_crossproc['is_target'] = True
 
